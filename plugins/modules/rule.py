--- conflicted
+++ resolved
@@ -348,15 +348,6 @@
     if rules is not None:
         # Loop through all rules
         for r in rules.get("value"):
-<<<<<<< HEAD
-            e=r["extensions"]
-            # Check if conditions, properties and values are the same
-            if (
-                e["folder"] == rule["folder"]
-                and e["conditions"] == rule["conditions"]
-                and e["properties"]["disabled"] == rule["properties"]["disabled"]
-                and eval(e["value_raw"]) == eval(rule["value_raw"])
-=======
             if (
                 r["id"] != rule["id"]
                 and r["extensions"]["conditions"] == rule["extensions"]["conditions"]
@@ -364,7 +355,6 @@
                 == rule["extensions"]["properties"]["disabled"]
                 and r["extensions"]["folder"] == rule["extensions"]["folder"]
                 and r["extensions"]["value_raw"] == rule["extensions"]["value_raw"]
->>>>>>> 7c7f6607
             ):
                 # If they are the same, return the ID
                 return r
