--- conflicted
+++ resolved
@@ -352,11 +352,7 @@
     if rules is not None:
         # Loop through all rules
         for r in rules.get("value"):
-<<<<<<< HEAD
-            e = r["extensions"]
             # Check if conditions, properties and values are the same
-=======
->>>>>>> 1093c1b5
             if (
                 r["id"] != rule["id"]
                 and r["extensions"]["conditions"] == rule["extensions"]["conditions"]
@@ -397,13 +393,6 @@
 
     r = json.loads(response.read().decode("utf-8"))
 
-<<<<<<< HEAD
-    # for debugging
-    # rsp = {"p": params, "r": r["extensions"], "failed": "True", "changed": False}
-    # module.exit_json(**rsp)
-
-    return r["id"]
-=======
     return r
 
 
@@ -459,7 +448,6 @@
             "Error calling API. HTTP code %d. Details: %s, "
             % (info["status"], info["body"]),
         )
->>>>>>> 1093c1b5
 
 
 def get_rule_etag(module, base_url, headers, rule_id):
