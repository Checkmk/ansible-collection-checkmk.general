#!/usr/bin/python
# -*- encoding: utf-8; py-indent-offset: 4 -*-

# Copyright: (c) 2023, Lars Getwan <lars.getwan@checkmk.com>
# GNU General Public License v3.0+ (see COPYING or https://www.gnu.org/licenses/gpl-3.0.txt)
from __future__ import absolute_import, division, print_function

__metaclass__ = type

DOCUMENTATION = r"""
---
module: user

short_description: Manage users in Checkmk.

# If this is part of a collection, you need to use semantic versioning,
# i.e. the version is of the form "2.5.0" and not "2.4".
version_added: "0.18.0"

description:
- Create and delete users within Checkmk.

extends_documentation_fragment: [checkmk.general.common]

options:
    name:
        description: The user you want to manage.
        required: true
        type: str
    fullname:
        description: The alias or full name of the user.
        type: str
    customer:
        description: For the Checkmk Managed Edition (CME), you need to specify which customer ID this object belongs to.
        required: false
        type: str
    password:
        description: The password or secret for login.
        type: str
    enforce_password_change:
        description: If set to true, the user will be forced to change his/her password at the next login.
        type: bool
    auth_type:
        description: The authentication type.
        type: str
        choices: [password, automation]
    disable_login:
        description: The user can be blocked from login but will remain part of the site. The disabling does not affect notification and alerts.
        type: bool
    email:
        description: The mail address of the user. Required if the user is a monitoring contact and receives notifications via mail.
        type: str
    fallback_contact:
        description: In case none of your notification rules handles a certain event a notification will be sent to the specified email.
        type: bool
    pager:
        description: The pager address.
        type: str
        aliases: ["pager_address"]
    idle_timeout_duration:
        description: The duration in seconds of the individual idle timeout if individual is selected as idle timeout option.
        type: int
    idle_timeout_option:
        description: Specify if the idle timeout should use the global configuration, be disabled or use an individual duration
        type: str
        choices: [global, disable, individual]
    roles:
        description: The list of assigned roles to the user.
        type: raw
    authorized_sites:
        description: The names of the sites the user is authorized to handle.
        type: raw
    contactgroups:
        description: Assign the user to one or multiple contact groups. If no contact group is specified then no monitoring contact will be created.
        type: raw
    disable_notifications:
        description: Option if all notifications should be temporarily disabled.
        type: bool
    disable_notifications_timerange:
        description: A custom timerange during which notifications are disabled.
        type: dict
    language:
        description: Configure the language to be used by the user in the user interface. Omitting this will configure the default language.
        type: str
        choices: [default, en, de, ro]
    state:
        description: Desired state
        type: str
        default: present
        choices: [present, absent, reset_password]

author:
    - Lars Getwan (@lgetwan)
"""

EXAMPLES = r"""
# Create a user.
- name: "Create a user."
  checkmk.general.user:
    server_url: "http://my_server/"
    site: "local"
    automation_user: "my_user"
    automation_secret: "my_secret"
    name: "krichards"
    fullname: "Keith Richards"
    customer: "provider"
    email: "keith.richards@rollingstones.com"
    password: "Open-G"
    contactgroups:
      - "rolling_stones"
      - "glimmer_twins"
      - "x-pensive_winos"
      - "potc_cast"
    state: "present"

# Create an automation user.
- name: "Create an automation user."
  checkmk.general.user:
    server_url: "http://my_server/"
    site: "local"
    automation_user: "my_user"
    automation_secret: "my_secret"
    name: "registration"
    fullname: "Registration User"
    customer: "provider"
    auth_type: "automation"
    password: "ZGSDHUVDSKJHSDF"
    roles:
      - "registration"
    state: "present"

# Create a detailed user.
- name: "Create a detailed user."
  checkmk.general.user:
    server_url: "http://my_server/"
    site: "local"
    automation_user: "my_user"
    automation_secret: "my_secret"
    name: "horst"
    fullname: "Horst Schlämmer"
    customer: "provider"
    auth_type: "password"
    password: "uschi"
    enforce_password_change: true
    email: "checker@grevenbroich.de"
<<<<<<< HEAD
    fallback_contact: True
    pager: 089-123456789
=======
    fallback_contact: true
    pager_address: 089-123456789
>>>>>>> ab24234a
    contactgroups:
      - "sport"
      - "vereinsgeschehen"
      - "lokalpolitik"
    disable_notifications: True
    disable_notifications_timerange: { "start_time": "2023-02-23T15:06:48+00:00", "end_time": "2023-02-23T16:06:48+00:00"}
    language: "de"
    roles:
      - "user"
    authorized_sites:
      - "{{ my_site }}"
    state: "present"
"""

RETURN = r"""
# These are examples of possible return values, and in general should use other names for return values.
message:
    description: The output message that the module generates. Contains the API response details in case of an error.
    type: str
    returned: always
    sample: 'User created.'
"""


import json

from ansible.module_utils.basic import AnsibleModule
from ansible_collections.checkmk.general.plugins.module_utils.api import CheckmkAPI
from ansible_collections.checkmk.general.plugins.module_utils.utils import (
    result_as_dict,
)

USER = (
    "username",
    "fullname",
    "customer",
    "password",
    "enforce_password_change",
    "auth_type",
    "disable_login",
    "email",
    "fallback_contact",
    "pager_address",
    "idle_timeout_option",
    "idle_timeout_duration",
    "roles",
    "authorized_sites",
    "contactgroups",
    "disable_notifications",
    "disable_notifications_timerange",
    "language",
)


class UserHTTPCodes:
    # http_code: (changed, failed, "Message")
    get = {
        200: (False, False, "User found, nothing changed"),
        404: (False, False, "User not found"),
    }

    create = {200: (True, False, "User created")}
    edit = {200: (True, False, "User modified")}
    delete = {204: (True, False, "User deleted")}


class UserEndpoints:
    default = "/objects/user_config"
    create = "/domain-types/user_config/collections/all"


class UserAPI(CheckmkAPI):
    def _build_user_data(self):
        user = {}

        user["disable_notifications"] = {}

        # For some keys the API has required sub keys. We can use them as indicator,
        # that the key must be used
        if self.required.get("auth_type"):
            user["auth_option"] = {}
        if self.required.get("email"):
            user["contact_options"] = {}
        if self.required.get("idle_timeout_option"):
            user["idle_timeout"] = {}

        for key, value in self.required.items():
            if key in (
                "username",
                "fullname",
                "customer",
                "disable_login",
                "pager_address",
                "roles",
                "authorized_sites",
                "contactgroups",
            ):
                user[key] = value

            if key in "language":
                if value != "default":
                    user["language"] = value

            if key in ("auth_type", "password", "enforce_password_change"):
                if key == "password" and self.params.get("auth_type") == "automation":
                    # Unfortunately the API uses different strings for the password
                    # depending on the kind of user...
                    key = "secret"
                user["auth_option"][key] = value

            if key in ("email", "fallback_contact"):
                user["contact_options"][key] = value

            if key == "idle_timeout_option":
                user["idle_timeout"]["option"] = value
            if key == "idle_timeout_duration":
                user["idle_timeout"]["duration"] = value

            if key == "disable_notifications":
                user["disable_notifications"]["disable"] = value
            if key == "disable_notifications_timerange":
                user["disable_notifications"]["timerange"] = value

        return user

    def _set_current(self, result):
        # A flat hierarchy allows an easy comparison of differences
        content = json.loads(result.content)["extensions"]
        for key in USER:
            if key in content:
                if key != "disable_notifications":
                    self.current[key] = content[key]
            if key in ("email", "fallback_contact"):
                self.current[key] = content["contact_options"][key]
            if key == "idle_timeout_option":
                self.current[key] = content["idle_timeout"]["option"]
            if key == "idle_timeout_duration":
                if "duration" in content["idle_timeout"]:
                    self.current[key] = content["idle_timeout"]["duration"]
            if key == "disable_notifications":
                if "disable" in content["disable_notifications"]:
                    self.current[key] = content["disable_notifications"]["disable"]
                else:
                    self.current[key] = False
            if key == "disable_notifications_timerange":
                if "timerange" in content["disable_notifications"]:
                    self.current[key] = content["disable_notifications"]["timerange"]

    def _build_default_endpoint(self):
        return "%s/%s" % (UserEndpoints.default, self.params.get("name"))

    def build_required(self):
        # A flat hierarchy allows an easy comparison of differences
        for key in USER:
            if key == "username":
                self.required[key] = self.params["name"]
                continue
            if self.params.get(key) is None:
                continue
            self.required[key] = self.params[key]

    def needs_editing(self):
        black_list = ("username", "password", "auth_type", "authorized_sites")
        for key, value in self.required.items():
            if key not in black_list and self.current.get(key) != value:
                return True
        return False

    def get(self):
        result = self._fetch(
            code_mapping=UserHTTPCodes.get,
            endpoint=self._build_default_endpoint(),
            method="GET",
        )

        if result.http_code == 200:
            self.state = "present"
            self._set_current(result)
        else:
            self.state = "absent"
        return result

    def create(self):
        data = self._build_user_data()
        # It's allowed in Ansible to skip the fullname, but it's not allowed
        # in the Checkmk API...
        data.setdefault("fullname", data["username"])

        result = self._fetch(
            code_mapping=UserHTTPCodes.create,
            endpoint=UserEndpoints.create,
            data=data,
            method="POST",
        )

        return result

    def edit(self, etag):
        data = self._build_user_data()
        self.headers["if-Match"] = etag

        result = self._fetch(
            code_mapping=UserHTTPCodes.edit,
            endpoint=self._build_default_endpoint(),
            data=data,
            method="PUT",
        )

        return result

    def delete(self):
        result = self._fetch(
            code_mapping=UserHTTPCodes.delete,
            endpoint=self._build_default_endpoint(),
            method="DELETE",
        )

        return result


def run_module():
    # define available arguments/parameters a user can pass to the module
    module_args = dict(
        server_url=dict(type="str", required=True),
        site=dict(type="str", required=True),
        validate_certs=dict(type="bool", required=False, default=True),
        automation_user=dict(type="str", required=True),
        automation_secret=dict(type="str", required=True, no_log=True),
        name=dict(required=True, type="str"),
        fullname=dict(type="str"),
        customer=dict(type="str", required=False),
        password=dict(type="str", no_log=True),
        enforce_password_change=dict(type="bool", no_log=False),
        auth_type=dict(type="str", choices=["password", "automation"]),
        disable_login=dict(type="bool"),
        email=dict(type="str"),
        fallback_contact=dict(type="bool"),
        pager=dict(type="str", aliases=["pager_address"]),
        idle_timeout_duration=dict(type="int"),
        idle_timeout_option=dict(
            type="str", choices=["global", "disable", "individual"]
        ),
        roles=dict(type="raw"),
        authorized_sites=dict(type="raw"),
        contactgroups=dict(type="raw"),
        disable_notifications=dict(type="bool"),
        disable_notifications_timerange=dict(type="dict"),
        language=dict(type="str", choices=["default", "en", "de", "ro"]),
        state=dict(
            type="str",
            default="present",
            choices=["present", "absent", "reset_password"],
        ),
    )

    module = AnsibleModule(argument_spec=module_args, supports_check_mode=False)

    # Use the parameters to initialize some common api variables
    user = UserAPI(module)

    user.build_required()
    result = user.get()
    etag = result.etag

    required_state = user.params.get("state")
    if user.state == "present":
        if required_state == "reset_password":
            user.required.pop("username")
            result = user.edit(etag)
        elif required_state == "absent":
            result = user.delete()
        elif user.needs_editing():
            user.required.pop("username")
            result = user.edit(etag)
    elif user.state == "absent":
        if required_state in ("present", "reset_password"):
            result = user.create()

    module.exit_json(**result_as_dict(result))


def main():
    run_module()


if __name__ == "__main__":
    main()<|MERGE_RESOLUTION|>--- conflicted
+++ resolved
@@ -143,13 +143,8 @@
     password: "uschi"
     enforce_password_change: true
     email: "checker@grevenbroich.de"
-<<<<<<< HEAD
     fallback_contact: True
     pager: 089-123456789
-=======
-    fallback_contact: true
-    pager_address: 089-123456789
->>>>>>> ab24234a
     contactgroups:
       - "sport"
       - "vereinsgeschehen"
