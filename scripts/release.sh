#!/usr/bin/env bash
#
# Written by: Robin Gierse - robin.gieres@checkmk.com - on 20230502
#
# Purpose:
# Prepare this repository for a release.
#
# Usage: ./release.sh -s 0.21.0 -t 0.22.0
#

# ToDo
# - Collection version prüfen!

script_dir=$( cd -- "$( dirname -- "${BASH_SOURCE[0]}" )" &> /dev/null && pwd )
collection_dir="${script_dir%/*}"

# Update these as necessary:
checkmk_ancient="2.1.0p49"
<<<<<<< HEAD
checkmk_oldstable="2.2.0p37"
checkmk_stable="2.3.0p24"
=======
checkmk_oldstable="2.2.0p39"
checkmk_stable="2.3.0p26"
>>>>>>> 5cb182cf

while getopts 's:t:' OPTION; do
  case "$OPTION" in
    s)
      source_version="$OPTARG" ;;
    t)
      target_version="$OPTARG" ;;
    ?)
      echo "Unknown option!"
      exit 1
      ;;
  esac
done

echo "# General things to keep in mind:"
echo "- Did you provide changelogs for all relevant changes?"
echo "- Did you update SUPPORT.md with the latest compability information?"
echo

echo "# Changes:"
sed -i "s/version: ${source_version}/version: ${target_version}/g" "${collection_dir}/galaxy.yml" && echo "Updated Collection version in 'galaxy.yml' from ${source_version} to ${target_version}."
# The following is quite hacky, but it works well enough. If you want to tame the sed monster, have at it. Otherwise be careful with changes here.
## Integration tests
find "${collection_dir}/tests/integration/targets/" -type f -name main.yml -exec sed -i "s/2.3.0.*/${checkmk_stable}\"/g" {} \; && echo "Updated Checkmk Stable version for integration tests to ${checkmk_stable}."
find "${collection_dir}/tests/integration/targets/" -type f -name main.yml -exec sed -i "s/2.2.0.*/${checkmk_oldstable}\"/g" {} \; && echo "Updated Checkmk Oldstable version for integration tests to ${checkmk_oldstable}."
find "${collection_dir}/tests/integration/targets/" -type f -name main.yml -exec sed -i "s/2.1.0.*/${checkmk_ancient}\"/g" {} \; && echo "Updated Checkmk Ancient version for integration tests to ${checkmk_ancient}."
## GitHub Workflows
find "${collection_dir}/.github/workflows/" -type f -name "ans-int-test-*.yaml" -exec sed -i "s/2.3.0.*/${checkmk_stable}/g" {} \; && echo "Updated Checkmk Stable version for GitHub Workflows to ${checkmk_stable}."
find "${collection_dir}/.github/workflows/" -type f -name "ans-int-test-*.yaml" -exec sed -i "s/2.2.0.*/${checkmk_oldstable}/g" {} \; && echo "Updated Checkmk Oldstable version for GitHub Workflows to ${checkmk_oldstable}."
find "${collection_dir}/.github/workflows/" -type f -name "ans-int-test-*.yaml" -exec sed -i "s/2.1.0.*/${checkmk_ancient}/g" {} \; && echo "Updated Checkmk Ancient version for GitHub Workflows to ${checkmk_ancient}."
## Molecule tests
find "${collection_dir}/roles/" -type f -name all.yml -exec sed -i "s/2.3.0.*/${checkmk_stable}\"/g" {} \; && echo "Updated Checkmk Stable version for molecule tests to ${checkmk_stable}."
find "${collection_dir}/roles/" -type f -name all.yml -exec sed -i "s/2.2.0.*/${checkmk_oldstable}\"/g" {} \; && echo "Updated Checkmk Oldstable version for molecule tests to ${checkmk_oldstable}."
find "${collection_dir}/roles/" -type f -name all.yml -exec sed -i "s/2.1.0.*/${checkmk_ancient}\"/g" {} \; && echo "Updated Checkmk Ancient version for molecule tests to ${checkmk_ancient}."
# Roles:
find "${collection_dir}/roles/" -type f \( -name "main.yml" -o -name "argument_specs.yml" \) -exec sed -i "s/2.3.0.*/${checkmk_stable}\"/g" {} \; && echo "Updated default Checkmk version for roles to ${checkmk_stable}."
find "${collection_dir}/roles/" -type f -name README.md -exec sed -i "s/2.3.0.*/${checkmk_stable}\"/g" {} \; && echo "Updated default Checkmk version in roles README to ${checkmk_stable}."
# Support Matrix
grep "${target_version}" "${collection_dir}/SUPPORT.md" > /dev/null || echo "${target_version} | ${checkmk_ancient}, ${checkmk_oldstable}, ${checkmk_stable} | 2.15, 2.16, 2.17 | None" >> "${collection_dir}/SUPPORT.md" && echo "Added line to compatibility matrix in SUPPORT.md."

echo "# End changes section."
echo

echo "# Test findings:"
if [[ $(find "${collection_dir}/changelogs/fragments" | wc -l) -lt 1 ]] ; then echo "Make sure to provide all relevant changelogs!" ; fi
grep -R release_summary "${collection_dir}/changelogs/fragments/" > /dev/null || echo "Please provide a 'release_summary' in the changelogs!"
grep "${target_version}" "${collection_dir}/SUPPORT.md" > /dev/null || echo "Please provide a line about the version support in 'SUPPORT.md'!"
grep -R breaking_changes "${collection_dir}/changelogs/fragments/" > /dev/null && echo "Breaking changes found! Make sure to reflect this in the release version!"
echo "# End tests section."<|MERGE_RESOLUTION|>--- conflicted
+++ resolved
@@ -16,13 +16,8 @@
 
 # Update these as necessary:
 checkmk_ancient="2.1.0p49"
-<<<<<<< HEAD
-checkmk_oldstable="2.2.0p37"
-checkmk_stable="2.3.0p24"
-=======
 checkmk_oldstable="2.2.0p39"
 checkmk_stable="2.3.0p26"
->>>>>>> 5cb182cf
 
 while getopts 's:t:' OPTION; do
   case "$OPTION" in
