---
checkmk_versions:
<<<<<<< HEAD
  - version: "2.2.0-{{ ansible_date_time.year }}.{{ ansible_date_time.month }}.{{ ansible_date_time.day }}"
    site: "beta"
  - version: "2.1.0p21"
=======
  - version: "2.1.0p24"
>>>>>>> 1ef2b4a2
    site: "stable"
download_url: "https://download.checkmk.com/checkmk/{{ item.version }}/check-mk-raw-{{ item.version }}_0.{{ ansible_distribution_release }}_amd64.deb"
site: "test"
server_url: "http://127.0.0.1/"
automation_user: "cmkadmin"
automation_secret: "d7589df1-01db-4eda-9858-dbcff8d0c361"

checkmk_rules:
  - ruleset: "usewalk_hosts"
    rule:
      conditions: {
        "host_labels": [],
        "host_tags": [
          {
            "key": "snmp_ds",
            "operator": "is_not",
            "value": "no-snmp"
          }
        ],
        "service_labels": []
      }
      properties: {
        "comment": "{{ ansible_date_time.iso8601 }} Set by Ansible",
        "disabled": false,
      }
      value_raw: "True"
  - ruleset: "checkgroup_parameters:memory_percentage_used"
    rule:
      conditions: {
        "host_labels": [],
        "host_tags": [],
        "service_labels": []
      }
      properties: {
        "comment": "Warning at 80%\nCritical at 90%\n",
        "description": "Allow higher memory usage",
        "disabled": false,
        "documentation_url": "https://github.com/tribe29/ansible-collection-tribe29.checkmk/blob/main/plugins/modules/rules.py"
      }
      value_raw: "{'levels': (80.0, 90.0)}"
  - ruleset: "periodic_discovery"
    rule:
      location:
          position: "top"
          folder: "/"
      properties:
        comment: "Created by Ansible"
        description: "Perform Service Discovery every 5 minutes"
        disabled: false
      conditions:
        host_tags: []
        service_labels: []
        host_labels:
          - key: "robotmk"
            operator: "is"
            value: "yes"
      value_raw: "{
        'check_interval': 5.0,
        'inventory_rediscovery': {
          'activation': True,
          'excluded_time': [],
          'group_time': 900,
          'mode': 2,
          'service_filters':(
            'combined', {'service_whitelist': ['^E2E.*']}
          )
        },
        'severity_new_host_label': 0,
        'severity_unmonitored': 0,
        'severity_vanished': 0
      }"<|MERGE_RESOLUTION|>--- conflicted
+++ resolved
@@ -1,12 +1,8 @@
 ---
 checkmk_versions:
-<<<<<<< HEAD
   - version: "2.2.0-{{ ansible_date_time.year }}.{{ ansible_date_time.month }}.{{ ansible_date_time.day }}"
     site: "beta"
-  - version: "2.1.0p21"
-=======
   - version: "2.1.0p24"
->>>>>>> 1ef2b4a2
     site: "stable"
 download_url: "https://download.checkmk.com/checkmk/{{ item.version }}/check-mk-raw-{{ item.version }}_0.{{ ansible_distribution_release }}_amd64.deb"
 site: "test"
