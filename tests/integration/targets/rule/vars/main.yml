--- conflicted
+++ resolved
@@ -1,13 +1,6 @@
 ---
 test_sites:
-<<<<<<< HEAD
-  - version: "2.3.0b5"
-    edition: "cre"
-    site: "beta"
-  - version: "2.2.0p23"
-=======
   - version: "2.2.0p24"
->>>>>>> 8e3772ee
     edition: "cre"
     site: "stable_cre"
   - version: "2.2.0p24"
