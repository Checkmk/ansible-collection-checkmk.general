--- conflicted
+++ resolved
@@ -1,26 +1,14 @@
 ---
 checkmk_var_test_sites:
-<<<<<<< HEAD
-  - version: "2.3.0p24"
-=======
   - version: "2.4.0-{{ ansible_date_time.year }}.{{ ansible_date_time.month }}.{{ ansible_date_time.day }}"
     edition: "cme"
     site: "beta_cme"
     port: "5324"
   - version: "2.3.0p23"
->>>>>>> faaa7b0c
     edition: "cme"
     site: "stable_cme"
     port: "5323"
   - version: "2.2.0p37"
     edition: "cce"
     site: "old_cce"
-<<<<<<< HEAD
-    port: "5222"
-  - version: "2.1.0p49"
-    edition: "cfe"
-    site: "ancient_cfe"
-    port: "5421"
-=======
-    port: "5222"
->>>>>>> faaa7b0c
+    port: "5222"