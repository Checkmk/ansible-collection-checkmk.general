---
test_sites:
<<<<<<< HEAD
  - version: "2.2.0p12"
    edition: "cme"
    site: "stable_cme"
  - version: "2.2.0p12"
    edition: "cee"
    site: "stable_ent"
  - version: "2.2.0p12"
    edition: "cre"
    site: "stable_raw"
  - version: "2.1.0p35"
=======
  - version: "2.2.0p13"
    edition: "cre"
    site: "stable_raw"
  - version: "2.2.0p13"
    edition: "cee"
    site: "stable_ent"
  - version: "2.1.0p36"
>>>>>>> 5c9da59d
    edition: "cre"
    site: "old_raw"

server_url: "http://127.0.0.1/"
automation_user: "cmkadmin"
automation_secret: "d7589df1"

download_url: "https://download.checkmk.com/checkmk/{{ item.version }}/check-mk-{{ checkmk_server_edition_mapping[item.edition] }}-{{ item.version }}_0.{{ ansible_distribution_release }}_amd64.deb"  # noqa yaml[line-length]
download_user: "d-gh-ansible-dl"
download_pass: "{{ lookup('ansible.builtin.file', '/root/ansible_collections/checkmk/general/tests/integration/files/.dl-secret', errors='ignore') | default(omit) }}"  # noqa yaml[line-length]

# Due to inconsistent naming of editions, we normalize them here for convenience
checkmk_server_edition_mapping:
  cre: raw
  cfe: free
  cee: enterprise
  cce: cloud
  cme: managed

checkmk_contact_groups:
  - team1
  - team2
  - team3

checkmk_users:
  - name: admin1
    fullname: Admin Eins
    password: "123"
    newpassword: "abc"
    auth_type: password
    email: 123@company.com
    contactgroups: []
    roles:
      - admin
    fallback_contact: true
  - name: user1
    fullname: User Eins
    password: "123"
    newpassword: "abc"
    auth_type: password
    email: 123@company.com
    contactgroups:
      - team1
    fallback_contact: true
  - name: user2
    fullname: User Zwei
    password: "234"
    newpassword: "bcd"
    auth_type: password
    email: 234@company.com
    contactgroups:
      - team2
    fallback_contact: true
  - name: user3
    fullname: User Drei
    password: "345"
    newpassword: "cde"
    auth_type: password
    email: 345@company.com
    contactgroups:
      - team3
    fallback_contact: false
  - name: auto1
    fullname: Automation User 1
    password: "0123456789"
    newpassword: "abcdefghij"
    auth_type: automation
    contactgroups: []
    roles:
      - admin<|MERGE_RESOLUTION|>--- conflicted
+++ resolved
@@ -1,17 +1,8 @@
 ---
 test_sites:
-<<<<<<< HEAD
-  - version: "2.2.0p12"
+  - version: "2.2.0p13"
     edition: "cme"
     site: "stable_cme"
-  - version: "2.2.0p12"
-    edition: "cee"
-    site: "stable_ent"
-  - version: "2.2.0p12"
-    edition: "cre"
-    site: "stable_raw"
-  - version: "2.1.0p35"
-=======
   - version: "2.2.0p13"
     edition: "cre"
     site: "stable_raw"
@@ -19,7 +10,6 @@
     edition: "cee"
     site: "stable_ent"
   - version: "2.1.0p36"
->>>>>>> 5c9da59d
     edition: "cre"
     site: "old_raw"
 
