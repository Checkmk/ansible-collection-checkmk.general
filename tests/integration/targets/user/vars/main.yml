--- conflicted
+++ resolved
@@ -1,18 +1,10 @@
 ---
 checkmk_versions:
-<<<<<<< HEAD
-  - version: "2.2.0"
-    site: "stable"
-  - version: "2.1.0p28"
-    site: "oldstable"
-download_url: "https://download.checkmk.com/checkmk/{{ outer_item.version }}/check-mk-raw-{{ outer_item.version }}_0.{{ ansible_distribution_release }}_amd64.deb"
-=======
   - version: "2.2.0p1"
     site: "stable"
   - version: "2.1.0p28"
     site: "oldstable"
 download_url: "https://download.checkmk.com/checkmk/{{ item.version }}/check-mk-raw-{{ item.version }}_0.{{ ansible_distribution_release }}_amd64.deb"
->>>>>>> 20003401
 site: "test"
 server_url: "http://127.0.0.1/"
 automation_user: "cmkadmin"
