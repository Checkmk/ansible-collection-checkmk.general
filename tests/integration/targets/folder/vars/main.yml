---
checkmk_var_test_sites:
<<<<<<< HEAD
  - version: "2.3.0p24"
    edition: "cme"
    site: "stable_cme"
    port: "5323"
  - version: "2.3.0p24"
=======
  - version: "2.4.0-{{ ansible_date_time.year }}.{{ ansible_date_time.month }}.{{ ansible_date_time.day }}"
    edition: "cme"
    site: "beta_cme"
    port: "5324"
  - version: "2.4.0-{{ ansible_date_time.year }}.{{ ansible_date_time.month }}.{{ ansible_date_time.day }}"
    edition: "cre"
    site: "beta_cre"
    port: "5024"
  - version: "2.3.0p23"
    edition: "cme"
    site: "stable_cme"
    port: "5323"
  - version: "2.3.0p23"
>>>>>>> faaa7b0c
    edition: "cre"
    site: "stable_cre"
    port: "5023"
  - version: "2.2.0p37"
    edition: "cre"
    site: "old_cre"
    port: "5022"
<<<<<<< HEAD
  - version: "2.1.0p49"
    edition: "cre"
    site: "ancient_cre"
    port: "5021"
=======
>>>>>>> faaa7b0c

checkmk_var_folders:
  - path: /test
    name: Test
  - path: /foo
    name: Foo
  - path: /bar
    name: Bar
  - path: /foo/bar
    name: Bar
  - path: /bar/foo
    name: Foo
  - path: /foo/bar/treasure
    name: Treasure
  - path: /foo/bar1
    name: Digital

checkmk_var_folder_attr_test:
  path: /test
  name: Test
  attributes:
    tag_criticality: "test"
    tag_networking: "dmz"

checkmk_var_folders_defaults_test:
  - path: /foo
    verify_name: "foo"
  - path: /bar
    name: Bar
    verify_name: "Bar"<|MERGE_RESOLUTION|>--- conflicted
+++ resolved
@@ -1,12 +1,5 @@
 ---
 checkmk_var_test_sites:
-<<<<<<< HEAD
-  - version: "2.3.0p24"
-    edition: "cme"
-    site: "stable_cme"
-    port: "5323"
-  - version: "2.3.0p24"
-=======
   - version: "2.4.0-{{ ansible_date_time.year }}.{{ ansible_date_time.month }}.{{ ansible_date_time.day }}"
     edition: "cme"
     site: "beta_cme"
@@ -20,7 +13,6 @@
     site: "stable_cme"
     port: "5323"
   - version: "2.3.0p23"
->>>>>>> faaa7b0c
     edition: "cre"
     site: "stable_cre"
     port: "5023"
@@ -28,13 +20,6 @@
     edition: "cre"
     site: "old_cre"
     port: "5022"
-<<<<<<< HEAD
-  - version: "2.1.0p49"
-    edition: "cre"
-    site: "ancient_cre"
-    port: "5021"
-=======
->>>>>>> faaa7b0c
 
 checkmk_var_folders:
   - path: /test
