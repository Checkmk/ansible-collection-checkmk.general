--- conflicted
+++ resolved
@@ -1,14 +1,10 @@
 ---
 checkmk_var_test_sites:
-<<<<<<< HEAD
-  - version: "2.3.0p24"
-=======
   - version: "2.4.0-{{ ansible_date_time.year }}.{{ ansible_date_time.month }}.{{ ansible_date_time.day }}"
     edition: "cre"
     site: "beta_cre"
     # port: "5024"
   - version: "2.3.0p23"
->>>>>>> faaa7b0c
     edition: "cme"
     site: "stable_cme"
     port: "5323"
@@ -82,16 +78,9 @@
         authentication:
           username: "{{ checkmk_var_automation_user }}"
           password: "{{ checkmk_var_automation_secret }}"
-<<<<<<< HEAD
-  - version: "2.3.0p24"
-    edition: "cce"
-    site: "stable_cce"
-    port: "5223"
-=======
   - version: "2.3.0p23"
     edition: "cee"
     site: "stable_cee"
->>>>>>> faaa7b0c
     remote_sites:
       - site_id: "stable_cce_r1"
         site_config:
@@ -117,11 +106,7 @@
         authentication:
           username: "{{ checkmk_var_automation_user }}"
           password: "{{ checkmk_var_automation_secret }}"
-<<<<<<< HEAD
-  - version: "2.3.0p24"
-=======
   - version: "2.3.0p23"
->>>>>>> faaa7b0c
     edition: "cre"
     site: "stable_cre"
     port: "5023"
@@ -196,13 +181,8 @@
             site_id: "old_cre_r1"
             alias: "old_cre remote site"
         authentication:
-<<<<<<< HEAD
           username: "{{ checkmk_var_automation_user }}"
-          password: "{{ checkmk_var_automation_secret }}"
-=======
-          username: "cmkadmin"
           password: "{{ checkmk_var_automation_secret }}"
   # - version: "2.1.0p49"
   #   edition: "cre"
-  #   site: "ancient_cre"
->>>>>>> faaa7b0c
+  #   site: "ancient_cre"