--- conflicted
+++ resolved
@@ -1,20 +1,11 @@
 ---
 test_sites:
-<<<<<<< HEAD
   - version: "2.3.0b1"
     edition: "cme"
     site: "beta_cme"
   - version: "2.3.0b1"
     edition: "cre"
     site: "beta_cre"
-  - version: "2.2.0p22"
-    edition: "cre"
-    site: "stable_cre"
-  - version: "2.2.0p22"
-    edition: "cee"
-    site: "stable_cee"
-  - version: "2.1.0p39"
-=======
   - version: "2.2.0p23"
     edition: "cre"
     site: "stable_cre"
@@ -22,7 +13,6 @@
     edition: "cee"
     site: "stable_cee"
   - version: "2.1.0p40"
->>>>>>> 5b63d082
     edition: "cre"
     site: "old_cre"
   - version: "2.0.0p39"
