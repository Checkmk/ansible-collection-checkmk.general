---
checkmk_versions:
<<<<<<< HEAD
  - version: "2.2.0-{{ ansible_date_time.year }}.{{ ansible_date_time.month }}.{{ ansible_date_time.day }}"
    site: "beta"
  - version: "2.1.0p24"
=======
  - version: "2.1.0p25"
>>>>>>> 555dc126
    site: "stable"
  - version: "2.0.0p34"
    site: "oldstable"
download_url: "https://download.checkmk.com/checkmk/{{ item.version }}/check-mk-raw-{{ item.version }}_0.{{ ansible_distribution_release }}_amd64.deb"
server_url: "http://127.0.0.1/"
automation_user: "cmkadmin"
automation_secret: "d7589df1-01db-4eda-9858-dbcff8d0c361"

checkmk_hosts:
  - name: test1.tld
    folder: "/"
  - name: test2.tld
    folder: "/"
  - name: test3.tld
    folder: "/"
  - name: test4.tld
    folder: "/"
  - name: test5.tld
    folder: "/"<|MERGE_RESOLUTION|>--- conflicted
+++ resolved
@@ -1,12 +1,8 @@
 ---
 checkmk_versions:
-<<<<<<< HEAD
   - version: "2.2.0-{{ ansible_date_time.year }}.{{ ansible_date_time.month }}.{{ ansible_date_time.day }}"
     site: "beta"
-  - version: "2.1.0p24"
-=======
   - version: "2.1.0p25"
->>>>>>> 555dc126
     site: "stable"
   - version: "2.0.0p34"
     site: "oldstable"
