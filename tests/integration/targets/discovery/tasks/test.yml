--- conflicted
+++ resolved
@@ -15,11 +15,7 @@
   run_once: true
   loop: "{{ checkmk_hosts }}"
 
-<<<<<<< HEAD
-- name: "Discover hosts - single mode."
-=======
-- name: "{{ outer_item.version }} - Discover hosts."
->>>>>>> e85f5b57
+- name: "{{ outer_item.version }} - Discover hosts - single mode."
   discovery:
     server_url: "{{ server_url }}"
     site: "{{ outer_item.site }}"
@@ -43,7 +39,6 @@
   delegate_to: localhost
   run_once: true
 
-<<<<<<< HEAD
 - name: "Discover hosts - bulk mode."
   discovery:
     server_url: "{{ server_url }}"
@@ -57,9 +52,6 @@
   run_once: 'yes'
 
 - name: "Delete hosts."
-=======
-- name: "{{ outer_item.version }} - Delete hosts."
->>>>>>> e85f5b57
   host:
     server_url: "{{ server_url }}"
     site: "{{ outer_item.site }}"
