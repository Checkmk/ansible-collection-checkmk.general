--- conflicted
+++ resolved
@@ -1,6 +1,5 @@
 ---
-<<<<<<< HEAD
-test_sites:
+checkmk_var_test_sites:
   - version: "2.3.0p17"
     edition: "cme"
     site: "stable_cme"
@@ -13,18 +12,6 @@
     edition: "cme"
     site: "ancient_cme"
     port: "5321"
-=======
-checkmk_var_test_sites:
-  - version: "2.3.0p18"
-    edition: "cee"
-    site: "stable_cee"
-  - version: "2.2.0p35"
-    edition: "cee"
-    site: "old_cee"
-  # - version: "2.1.0p48"
-  #   edition: "cee"
-  #   site: "ancient_cee"
->>>>>>> 4b6b9bb1
 
 checkmk_var_signature_key_id: 1
 checkmk_var_signature_key_passphrase: "{{ checkmk_var_automation_secret }}"
