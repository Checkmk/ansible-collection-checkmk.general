---
checkmk_var_test_sites:
<<<<<<< HEAD
  - version: "2.3.0p24"
=======
  - version: "2.4.0-{{ ansible_date_time.year }}.{{ ansible_date_time.month }}.{{ ansible_date_time.day }}"
    edition: "cme"
    site: "beta_cme"
    port: "5324"
  - version: "2.3.0p23"
>>>>>>> faaa7b0c
    edition: "cme"
    site: "stable_cme"
    port: "5323"
  - version: "2.2.0p37"
    edition: "cce"
    site: "old_cce"
    port: "5222"
<<<<<<< HEAD
  - version: "2.1.0p49"
    edition: "cfe"
    site: "ancient_cfe"
    port: "5421"
=======
>>>>>>> faaa7b0c

checkmk_var_signature_key_id: 1
checkmk_var_signature_key_passphrase: "{{ checkmk_var_automation_secret }}"

checkmk_var_hosts:
  - name: test1.tld
    folder: "/"
  - name: test2.tld
    folder: "/"
  - name: test3.tld
    folder: "/"
  - name: test4.tld
    folder: "/"
  - name: test5.tld
    folder: "/"<|MERGE_RESOLUTION|>--- conflicted
+++ resolved
@@ -1,14 +1,10 @@
 ---
 checkmk_var_test_sites:
-<<<<<<< HEAD
-  - version: "2.3.0p24"
-=======
   - version: "2.4.0-{{ ansible_date_time.year }}.{{ ansible_date_time.month }}.{{ ansible_date_time.day }}"
     edition: "cme"
     site: "beta_cme"
     port: "5324"
   - version: "2.3.0p23"
->>>>>>> faaa7b0c
     edition: "cme"
     site: "stable_cme"
     port: "5323"
@@ -16,13 +12,6 @@
     edition: "cce"
     site: "old_cce"
     port: "5222"
-<<<<<<< HEAD
-  - version: "2.1.0p49"
-    edition: "cfe"
-    site: "ancient_cfe"
-    port: "5421"
-=======
->>>>>>> faaa7b0c
 
 checkmk_var_signature_key_id: 1
 checkmk_var_signature_key_passphrase: "{{ checkmk_var_automation_secret }}"
