--- conflicted
+++ resolved
@@ -1,19 +1,12 @@
 ---
 test_sites:
-<<<<<<< HEAD
   - version: "2.3.0b1"
     edition: "cme"
     site: "beta_cme"
-  - version: "2.2.0p22"
-    edition: "cee"
-    site: "stable_cee"
-  - version: "2.1.0p39"
-=======
   - version: "2.2.0p23"
     edition: "cee"
     site: "stable_cee"
   - version: "2.1.0p40"
->>>>>>> 5b63d082
     edition: "cee"
     site: "old_cee"
 
