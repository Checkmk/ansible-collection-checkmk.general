--- conflicted
+++ resolved
@@ -1,23 +1,13 @@
 ---
 - name: "{{ outer_item.version }} - {{ outer_item.edition | upper }} - Set customer when needed."
   ansible.builtin.set_fact:
-<<<<<<< HEAD
-    customer: "provider"
+    checkmk_var_customer: "provider"
   when: outer_item.edition == "cme"
-
-- name: "{{ outer_item.version }} - {{ outer_item.edition | upper }} - Unset customer when needed."
-  ansible.builtin.set_fact:
-    customer: null
-  when: not outer_item.edition == "cme"
-=======
-    checkmk_var_customer: "provider"
-  when: (outer_item.edition == "cme") or (outer_item.edition == "cce")
 
 - name: "{{ outer_item.version }} - {{ outer_item.edition | upper }} - Unset customer when needed."
   ansible.builtin.set_fact:
     checkmk_var_customer: null
-  when: not ((outer_item.edition == "cme") or (outer_item.edition == "cce"))
->>>>>>> 4b6b9bb1
+  when: not outer_item.edition == "cme"
 
 - name: "{{ outer_item.version }} - {{ outer_item.edition | upper }} - Create host groups."
   host_group:
