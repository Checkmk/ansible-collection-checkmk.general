# https://docs.ansible.com/ansible/latest/community/development_process.html#changelogs-how-to

minor_changes:
  - Agent role - Enable forced agent installation, skipping all possible constraints, like downgrades.
  - Agent role - Make Checkmk server port for API calls configurable. By default the ports 80 and 443 are used according to the configured protocol.
<<<<<<< HEAD
  - Agent role - Enable usage of the `validate_certs` option, available in all modules.
=======
  - Agent role - Add a boolean for whether to validate the SSL certificate of the Checkmk server used to retrieve agent packages.
>>>>>>> 3bb1998b

# known_issues:
#   - This release is still in development and a heavy work in progress.
#   - Discovery module is not feature complete yet.
#   - Downtime module is not fully idempotent yet. This affects service downtimes and deletions.

## Line Format
# When writing a changelog entry, use the following format:

# - scope - description starting with a lowercase letter and ending with a period at the very end. Multiple sentences are allowed (https://github.com/reference/to/an/issue or, if there is no issue, reference to a pull request itself).

# The scope is usually a module or plugin name or group of modules or plugins, for example, lookup plugins. While module names can (and should) be mentioned directly (foo_module), plugin names should always be followed by the type (foo inventory plugin).

# For changes that are not really scoped (for example, which affect a whole collection), use the following format:

# - Description starting with an uppercase letter and ending with a dot at the very end. Multiple sentences are allowed (https://github.com/reference/to/an/issue or, if there is no issue, reference to a pull request itself).


## Possible keys:

# breaking_changes

#     Changes that break existing playbooks or roles. This includes any change to existing behavior that forces users to update tasks. Displayed in both the changelogs and the Porting Guides.
# major_changes

#     Major changes to Ansible itself. Generally does not include module or plugin changes. Displayed in both the changelogs and the Porting Guides.
# minor_changes

#     Minor changes to Ansible, modules, or plugins. This includes new features, new parameters added to modules, or behavior changes to existing parameters.
# deprecated_features

#     Features that have been deprecated and are scheduled for removal in a future release. Displayed in both the changelogs and the Porting Guides.
# removed_features

#     Features that were previously deprecated and are now removed. Displayed in both the changelogs and the Porting Guides.
# security_fixes

#     Fixes that address CVEs or resolve security concerns. Include links to CVE information.
# bugfixes

#     Fixes that resolve issues.
# known_issues

#     Known issues that are currently not fixed or will not be fixed.<|MERGE_RESOLUTION|>--- conflicted
+++ resolved
@@ -3,11 +3,7 @@
 minor_changes:
   - Agent role - Enable forced agent installation, skipping all possible constraints, like downgrades.
   - Agent role - Make Checkmk server port for API calls configurable. By default the ports 80 and 443 are used according to the configured protocol.
-<<<<<<< HEAD
-  - Agent role - Enable usage of the `validate_certs` option, available in all modules.
-=======
   - Agent role - Add a boolean for whether to validate the SSL certificate of the Checkmk server used to retrieve agent packages.
->>>>>>> 3bb1998b
 
 # known_issues:
 #   - This release is still in development and a heavy work in progress.
