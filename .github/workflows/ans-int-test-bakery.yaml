--- conflicted
+++ resolved
@@ -62,32 +62,15 @@
             python: '3.10'
 
     services:
-<<<<<<< HEAD
       ancient_cce:
         image: checkmk/check-mk-cloud:2.2.0p39
-=======
-      ancient_cfe:
-        image: checkmk/check-mk-free:2.1.0p49
-        ports:
-          - 5421:5000
-        env:
-          CMK_SITE_ID: "ancient_cfe"
-          CMK_PASSWORD: "Sup3rSec4et!"
-      old_cce:
-        image: checkmk/check-mk-cloud:2.2.0p40
->>>>>>> 0df36f4e
         ports:
           - 5222:5000
         env:
           CMK_SITE_ID: "ancient_cce"
           CMK_PASSWORD: "Sup3rSec4et!"
-<<<<<<< HEAD
-      old_cme:
-        image: checkmk/check-mk-managed:2.3.0p26
-=======
       stable_cme:
         image: checkmk/check-mk-managed:2.3.0p27
->>>>>>> 0df36f4e
         ports:
           - 5323:5000
         env:
