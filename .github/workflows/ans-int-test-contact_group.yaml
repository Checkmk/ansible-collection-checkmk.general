--- conflicted
+++ resolved
@@ -70,40 +70,28 @@
           CMK_SITE_ID: "ancient_cre"
           CMK_PASSWORD: "Sup3rSec4et!"
       old_cre:
-<<<<<<< HEAD
-        image: checkmk/check-mk-raw:2.3.0p26
-=======
-        image: checkmk/check-mk-raw:2.2.0p40
->>>>>>> 0df36f4e
+        image: checkmk/check-mk-raw:2.3.0p27
         ports:
           - 5023:5000
         env:
           CMK_SITE_ID: "old_cre"
           CMK_PASSWORD: "Sup3rSec4et!"
       old_cme:
-        image: checkmk/check-mk-managed:2.3.0p26
+        image: checkmk/check-mk-managed:2.3.0p27
         ports:
           - 5323:5000
         env:
           CMK_SITE_ID: "old_cme"
           CMK_PASSWORD: "Sup3rSec4et!"
       stable_cre:
-<<<<<<< HEAD
         image: checkmk/check-mk-raw:2.4.0-daily
-=======
-        image: checkmk/check-mk-raw:2.3.0p27
->>>>>>> 0df36f4e
         ports:
           - 5024:5000
         env:
           CMK_SITE_ID: "stable_cre"
           CMK_PASSWORD: "Sup3rSec4et!"
       stable_cme:
-<<<<<<< HEAD
         image: checkmk/check-mk-managed:2.4.0-daily
-=======
-        image: checkmk/check-mk-managed:2.3.0p27
->>>>>>> 0df36f4e
         ports:
           - 5324:5000
         env:
