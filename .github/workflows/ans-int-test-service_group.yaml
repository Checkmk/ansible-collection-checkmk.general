--- conflicted
+++ resolved
@@ -62,7 +62,6 @@
             python: '3.10'
 
     services:
-<<<<<<< HEAD
       ancient_cre:
         image: checkmk/check-mk-raw:2.1.0p49
         ports:
@@ -70,8 +69,6 @@
         env:
           CMK_SITE_ID: "ancient_cre"
           CMK_PASSWORD: "Sup3rSec4et!"
-=======
->>>>>>> faaa7b0c
       old_cre:
         image: checkmk/check-mk-raw:2.2.0p37
         ports:
@@ -80,22 +77,14 @@
           CMK_SITE_ID: "old_cre"
           CMK_PASSWORD: "Sup3rSec4et!"
       stable_cre:
-<<<<<<< HEAD
         image: checkmk/check-mk-raw:2.3.0p24
-=======
-        image: checkmk/check-mk-raw:2.3.0p23
->>>>>>> faaa7b0c
         ports:
           - 5023:5000
         env:
           CMK_SITE_ID: "stable_cre"
           CMK_PASSWORD: "Sup3rSec4et!"
       stable_cme:
-<<<<<<< HEAD
         image: checkmk/check-mk-managed:2.3.0p24
-=======
-        image: checkmk/check-mk-managed:2.3.0p23
->>>>>>> faaa7b0c
         ports:
           - 5323:5000
         env:
