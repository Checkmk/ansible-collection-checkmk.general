---
checkmk_agent_version: "2.2.0p12"
checkmk_agent_edition: cre
checkmk_agent_protocol: http
checkmk_agent_server: localhost
checkmk_agent_site: my_site
checkmk_agent_registration_server: "{{ checkmk_agent_server }}"
checkmk_agent_registration_site: "{{ checkmk_agent_site }}"
checkmk_agent_server_validate_certs: 'true'
checkmk_agent_port: "{% if checkmk_agent_protocol == 'https' %}443{% else %}80{% endif %}"
checkmk_agent_user: "{{ automation_user | default('automation') }}"

# Depending on which user you will be using, set the password or secret:
# checkmk_agent_pass: "{{ automation_secret }}"
# checkmk_agent_secret: "{{ automation_secret }}"

checkmk_agent_auto_activate: 'false'
checkmk_agent_add_host: 'false'
checkmk_agent_discover: 'false'
checkmk_agent_discover_max_parallel_tasks: 0
checkmk_agent_update: 'false'
checkmk_agent_tls: 'false'
checkmk_agent_configure_firewall: 'true'
checkmk_agent_configure_firewall_zone: 'public'
checkmk_agent_force_install: 'false'
checkmk_agent_prep_legacy: 'false'
checkmk_agent_delegate_api_calls: localhost
checkmk_agent_delegate_download: "{{ inventory_hostname }}"
checkmk_agent_host_name: "{{ inventory_hostname }}"
checkmk_agent_folder: "{{ checkmk_folder_path | default('/') }}"
checkmk_agent_force_foreign_changes: 'false'
checkmk_agent_host_attributes:
  ipaddress: "{{ checkmk_agent_host_ip | default(omit) }}"
<<<<<<< HEAD
checkmk_agent_mode: pull

=======
checkmk_agent_no_log: 'true'
>>>>>>> de7e8e7a

# If you trust your local hostnames, you could also use the following
# to use the local hostname instead of the inventory hostname:
# checkmk_agent_host_name: "{{ hostvars[inventory_hostname]['ansible_fqdn'] }}"
# Checkmk does not need an IP address, as long as the hostname is DNS-resolvable

# If that does not apply to your environment, you can configure the IP address below:
# checkmk_agent_host_ip: "{{ hostvars[inventory_hostname]['ansible_default_ipv4']['address'] }}"<|MERGE_RESOLUTION|>--- conflicted
+++ resolved
@@ -31,12 +31,8 @@
 checkmk_agent_force_foreign_changes: 'false'
 checkmk_agent_host_attributes:
   ipaddress: "{{ checkmk_agent_host_ip | default(omit) }}"
-<<<<<<< HEAD
 checkmk_agent_mode: pull
-
-=======
 checkmk_agent_no_log: 'true'
->>>>>>> de7e8e7a
 
 # If you trust your local hostnames, you could also use the following
 # to use the local hostname instead of the inventory hostname:
