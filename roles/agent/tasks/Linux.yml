--- conflicted
+++ resolved
@@ -135,12 +135,7 @@
 
 - name: "{{ ansible_system }}: Verify Checkmk Agent Port is open."
   ansible.builtin.wait_for:
-<<<<<<< HEAD
     port: "{{ checkmk_agent_port }}"
     timeout: 60
-  when: checkmk_agent_port_check | bool
-=======
-    port: 6556
-    timeout: 60
   when: checkmk_agent_mode == 'pull'
->>>>>>> c49e0db7
+  