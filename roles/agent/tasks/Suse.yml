--- conflicted
+++ resolved
@@ -70,16 +70,6 @@
   tags:
     - download-package
 
-<<<<<<< HEAD
-- name: "Suse Derivatives: Install Checkmk CRE Agent."
-  become: true
-  community.general.packaging.os.zypper:
-    name: "{{ checkmk_agent_agent.file.cre }}"
-    force: "{{ checkmk_agent_force_install | bool }}"
-    state: present
-    disable_gpg_check: true
-  when: checkmk_agent_edition == "cre"
-=======
 - name: "Suse Derivates: Transfer GENERIC Checkmk {{ checkmk_agent_edition | upper }} Agent."
   ansible.builtin.copy:
     src: "{{ checkmk_agent_agent.file.cee }}"
@@ -91,7 +81,6 @@
     checkmk_agent_edition == "cme")
     and checkmk_agent_download_state.status != 200
     and checkmk_agent_delegate_download != inventory_hostname
->>>>>>> d0216f5c
   tags:
     - download-package
 
