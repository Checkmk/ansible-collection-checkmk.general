--- conflicted
+++ resolved
@@ -22,16 +22,13 @@
   tags:
     - download-package
 
-<<<<<<< HEAD
 - name: "Set Fact: Agent State: host-specific."
   ansible.builtin.set_fact:
     checkmk_agent_host_specific: >-
      {% if checkmk_agent_generic_download_state.status is defined and checkmk_agent_generic_download_state.status == 200 %}true{% else %}false{% endif %}
 
 - name: "RedHat Derivates: Transfer host-specific Checkmk {{ checkmk_agent_edition | upper }} Agent."
-=======
 - name: "{{ ansible_os_family }} Derivatives: Transfer host-specific Checkmk {{ checkmk_agent_edition | upper }} Agent."
->>>>>>> 1bcea197
   ansible.builtin.copy:
     src: "{{ checkmk_agent_agent.file.host }}"
     dest: "{{ checkmk_agent_agent.file.host }}"
@@ -61,7 +58,6 @@
   tags:
     - install-package
 
-<<<<<<< HEAD
 - name: "RedHat Derivatives: Download folder-specific Checkmk {{ checkmk_agent_edition | upper }} Agent."
   ansible.builtin.uri:
     url: "{{ checkmk_agent_agent.url.cee }}?os_type=linux_rpm&agent_type=generic&folder_name={{ checkmk_agent_folder }}"
@@ -93,9 +89,7 @@
      {% if checkmk_agent_folder_download_state.status is defined and checkmk_agent_folder_download_state.status == 200 %}true{% else %}false{% endif %}
 
 - name: "RedHat Derivatives: Download GENERIC Checkmk {{ checkmk_agent_edition | upper }} Agent."
-=======
 - name: "{{ ansible_os_family }} Derivatives: Download GENERIC Checkmk {{ checkmk_agent_edition | upper }} Agent."
->>>>>>> 1bcea197
   ansible.builtin.uri:
     url: "{{ checkmk_agent_agent.url.cee }}?os_type=linux_rpm&agent_type=generic"
     validate_certs: "{{ checkmk_agent_server_validate_certs | bool }}"
@@ -116,11 +110,7 @@
   tags:
     - download-package
 
-<<<<<<< HEAD
-- name: "RedHat Derivates: Transfer GENERIC or folder-specific Checkmk {{ checkmk_agent_edition | upper }} Agent."
-=======
 - name: "{{ ansible_os_family }} Derivatives: Transfer GENERIC Checkmk {{ checkmk_agent_edition | upper }} Agent."
->>>>>>> 1bcea197
   ansible.builtin.copy:
     src: "{{ checkmk_agent_agent.file.cee }}"
     dest: "{{ checkmk_agent_agent.file.cee }}"
@@ -135,11 +125,7 @@
   tags:
     - download-package
 
-<<<<<<< HEAD
-- name: "RedHat Derivatives: Install GENERIC or folder-specific Checkmk {{ checkmk_agent_edition | upper }} Agent."
-=======
 - name: "{{ ansible_os_family }} Derivatives: Install GENERIC Checkmk {{ checkmk_agent_edition | upper }} Agent."
->>>>>>> 1bcea197
   become: true
   ansible.builtin.yum:
     name: "{{ checkmk_agent_agent.file.cee }}"
