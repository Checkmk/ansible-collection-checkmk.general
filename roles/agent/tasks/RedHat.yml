--- conflicted
+++ resolved
@@ -23,9 +23,6 @@
   tags:
     - install-package
 
-<<<<<<< HEAD
-- name: "{{ ansible_os_family }} Derivatives: Install Vanilla {{ checkmk_agent_edition | upper }} Agent."
-=======
 - name: "{{ ansible_os_family }} Derivatives: Transfer Vanilla agent."
   ansible.builtin.copy:
     src: "{{ checkmk_agent_agent.file.cre }}"
@@ -38,7 +35,6 @@
     - download-package
 
 - name: "{{ ansible_os_family }} Derivatives: Install Vanilla agent."
->>>>>>> ea94ffce
   become: true
   ansible.builtin.yum:
     name: "{{ checkmk_agent_agent.file.cre }}"
