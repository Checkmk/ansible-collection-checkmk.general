--- conflicted
+++ resolved
@@ -1,9 +1,5 @@
 ---
-<<<<<<< HEAD
 - name: "({{ansible_os_family}}) Derivates: Download host-specific Checkmk {{ checkmk_agent_edition | upper }} Agent."
-=======
-- name: "RedHat Derivatives: Download host-specific Checkmk {{ checkmk_agent_edition | upper }} Agent."
->>>>>>> e4c553de
   ansible.builtin.uri:
     url: "{{ checkmk_agent_agent.url.cee }}?host_name={{ inventory_hostname }}&os_type=linux_rpm&agent_type=host_name"
     validate_certs: "{{ checkmk_agent_server_validate_certs | bool }}"
@@ -16,10 +12,7 @@
     checkmk_agent_edition == "cee" or
     checkmk_agent_edition == "cfe" or
     checkmk_agent_edition == "cme"
-<<<<<<< HEAD
-=======
   become: false
->>>>>>> e4c553de
   register: checkmk_agent_download_state
   # This task may fail, as we fall back to the generic agent in that case
   failed_when: 'false'
@@ -28,10 +21,7 @@
   tags:
     - download-package
 
-<<<<<<< HEAD
-- name: "({{ansible_os_family}}) Derivates: Install host-specific Checkmk {{ checkmk_agent_edition | upper }} Agent."
-=======
-- name: "RedHat Derivates: Transfer host-specific Checkmk {{ checkmk_agent_edition | upper }} Agent."
+- name: "({{ansible_os_family}}) Derivates: Transfer host-specific Checkmk {{ checkmk_agent_edition | upper }} Agent."
   ansible.builtin.copy:
     src: "{{ checkmk_agent_agent.file.host }}"
     dest: "{{ checkmk_agent_agent.file.host }}"
@@ -45,8 +35,7 @@
   tags:
     - download-package
 
-- name: "RedHat Derivatives: Install host-specific Checkmk {{ checkmk_agent_edition | upper }} Agent."
->>>>>>> e4c553de
+- name: "({{ansible_os_family}}) Derivates: Install host-specific Checkmk {{ checkmk_agent_edition | upper }} Agent."
   become: true
   ansible.builtin.yum:
     name: "{{ checkmk_agent_agent.file.host }}"
@@ -60,11 +49,7 @@
   tags:
     - install-package
 
-<<<<<<< HEAD
 - name: "({{ansible_os_family}}) Derivates: Download GENERIC Checkmk {{ checkmk_agent_edition | upper }} Agent."
-=======
-- name: "RedHat Derivatives: Download GENERIC Checkmk {{ checkmk_agent_edition | upper }} Agent."
->>>>>>> e4c553de
   ansible.builtin.uri:
     url: "{{ checkmk_agent_agent.url.cee }}?os_type=linux_rpm&agent_type=generic"
     validate_certs: "{{ checkmk_agent_server_validate_certs | bool }}"
@@ -84,15 +69,6 @@
   tags:
     - download-package
 
-<<<<<<< HEAD
-- name: "({{ansible_os_family}}) Derivates: Install Checkmk CRE Agent."
-  become: true
-  ansible.builtin.yum:
-    name: "{{ checkmk_agent_agent.file.cre }}"
-    state: present
-    disable_gpg_check: true
-  when: checkmk_agent_edition == "cre"
-=======
 - name: "RedHat Derivates: Transfer GENERIC Checkmk {{ checkmk_agent_edition | upper }} Agent."
   ansible.builtin.copy:
     src: "{{ checkmk_agent_agent.file.cee }}"
@@ -104,15 +80,10 @@
     checkmk_agent_edition == "cme")
     and checkmk_agent_download_state.status != 200
     and checkmk_agent_delegate_download != inventory_hostname
->>>>>>> e4c553de
   tags:
     - download-package
 
-<<<<<<< HEAD
 - name: "({{ansible_os_family}}) Derivates: Install GENERIC Checkmk {{ checkmk_agent_edition | upper }} Agent."
-=======
-- name: "RedHat Derivatives: Install GENERIC Checkmk {{ checkmk_agent_edition | upper }} Agent."
->>>>>>> e4c553de
   become: true
   ansible.builtin.yum:
     name: "{{ checkmk_agent_agent.file.cee }}"
@@ -126,11 +97,7 @@
   tags:
     - install-package
 
-<<<<<<< HEAD
 - name: "({{ansible_os_family}}) Derivates: Install Checkmk CRE Agent."
-=======
-- name: "RedHat Derivatives: Install Checkmk CRE Agent."
->>>>>>> e4c553de
   become: true
   ansible.builtin.yum:
     name: "{{ checkmk_agent_agent.file.cre }}"
