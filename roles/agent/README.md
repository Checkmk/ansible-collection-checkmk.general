--- conflicted
+++ resolved
@@ -79,7 +79,12 @@
 
 Define an IP address which will be added to the host in Checkmk. This is optional, as long as the hostname is DNS-resolvable.
 
-<<<<<<< HEAD
+    checkmk_agent_host_attributes:
+        ipaddress: "{{ checkmk_agent_host_ip | default(omit) }}"
+        tag_agent: 'cmk-agent'
+
+Define attributes with which the host will be added to Checkmk.
+
 ## Tags
 Tasks are tagged with the following tags:
 | Tag | Purpose |
@@ -93,14 +98,6 @@
 | `enable-xinetd` | Enable xinetd on hosts with systemd prior to version 220. |
 
 You can use Ansible to skip tasks, or only run certain tasks by using these tags.
-=======
-
-    checkmk_agent_host_attributes:
-        ipaddress: "{{ checkmk_agent_host_ip | default(omit) }}"
-        tag_agent: 'cmk-agent'
-
-Define attributes with which the host will be added to Checkmk.
->>>>>>> 6b160250
 
 ## Dependencies
 
