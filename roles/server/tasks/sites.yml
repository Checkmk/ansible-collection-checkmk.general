--- conflicted
+++ resolved
@@ -132,11 +132,7 @@
   tags:
     - configure-sites
 
-<<<<<<< HEAD
-- name: "Configure MKP packages."
-=======
 - name: "Include MKP management tasks."
->>>>>>> 1db3b5c1
   ansible.builtin.include_tasks: mkp.yml
   loop: "{{ checkmk_server_sites }}"
   loop_control:
