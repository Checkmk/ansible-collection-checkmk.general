--- conflicted
+++ resolved
@@ -48,18 +48,12 @@
       msg: "{{ checkmk_server_verify_state.stdout_lines }} "
   when: checkmk_server_verify_setup | bool and ansible_os_family == "Debian"
 
-<<<<<<< HEAD
-- name: "Print Verification Output."
-  ansible.builtin.debug:
-    msg: "{{ checkmk_server_verify_state.stdout_lines }} "
-=======
 - name: "Import Checkmk GPG Key."
   become: 'yes'
   ansible.builtin.rpm_key:
     key: "/tmp/Check_MK-pubkey.gpg"
     state: present
   when: checkmk_server_verify_setup | bool and ansible_os_family == "RedHat"
->>>>>>> 350a344c
 
 - name: Include OS Family specific Playbook.
   ansible.builtin.include_tasks: "{{ ansible_os_family }}.yml"
