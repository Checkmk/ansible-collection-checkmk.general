---
- name: "Preflight - Fail if target host is not stable for this Role."
  ansible.builtin.fail:
    msg: "This role is not stable for the target operating system, {{ ansible_distribution }} {{ ansible_distribution_major_version }}."
  when: (ansible_distribution is not defined) or
        (ansible_distribution_version is not defined) or
        (ansible_distribution+"-"+ansible_distribution_major_version not in checkmk_server_server_stable_os)

- name: "Include OS Family specific Variables."
  ansible.builtin.include_vars: "{{ ansible_os_family }}.yml"
  tags:
    - include-os-family-vars

- name: "Download Checkmk Server Setup."
  ansible.builtin.get_url:
    url: "{{ checkmk_server_download_url }}"
    dest: "/tmp/{{ checkmk_server_setup_file }}"
    mode: "0640"
    url_username: "{{ checkmk_server_download_user | default(omit) }}"
    url_password: "{{ checkmk_server_download_pass | default(omit) }}"
  tags:
    - download-package

- name: "Download Checkmk GPG Key."
  ansible.builtin.get_url:
    url: "https://download.checkmk.com/checkmk/Check_MK-pubkey.gpg"
    dest: "/tmp/Check_MK-pubkey.gpg"
    mode: "0640"
  when: checkmk_server_verify_setup | bool
  tags:
    - download-gpg-key

- name: "GPG Verification on Debian Derivates."
  block:
    - name: "Import Checkmk GPG Key."
      ansible.builtin.command: "gpg --import /tmp/Check_MK-pubkey.gpg"
      register: checkmk_gpg_import
      when: checkmk_server_verify_setup | bool
      changed_when: "'imported: 1' in checkmk_gpg_import"
      tags:
        - import-gpg-key

    - name: "Verify Checkmk Setup."
      ansible.builtin.command: gpg --verify "/tmp/{{ checkmk_server_setup_file }}"
      register: checkmk_server_verify_state
      changed_when: "'Good signature' in checkmk_server_verify_state.stderr"
      failed_when: "'Bad signature' in checkmk_server_verify_state.stderr"

    - name: "Print Verification Output."
      ansible.builtin.debug:
<<<<<<< HEAD
        msg: "{{ checkmk_server_verify_state.stdout_lines }}"
      when: checkmk_server_verify_setup | bool and ansible_os_family == "Debian"
=======
        msg: "{{ checkmk_server_verify_state.stderr_lines }} "
  when: checkmk_server_verify_setup | bool and ansible_os_family == "Debian"
>>>>>>> 6266caef

- name: "Import Checkmk GPG Key."
  become: true
  ansible.builtin.rpm_key:
    key: "/tmp/Check_MK-pubkey.gpg"
    state: present
  when: checkmk_server_verify_setup | bool and ansible_os_family == "RedHat"
  tags:
    - import-gpg-key

- name: Include OS Family specific Playbook.
  ansible.builtin.include_tasks: "{{ ansible_os_family }}.yml"

- name: Include Site Management Playbook.
  ansible.builtin.include_tasks: "sites.yml"
  when: checkmk_server_sites is defined<|MERGE_RESOLUTION|>--- conflicted
+++ resolved
@@ -48,13 +48,8 @@
 
     - name: "Print Verification Output."
       ansible.builtin.debug:
-<<<<<<< HEAD
-        msg: "{{ checkmk_server_verify_state.stdout_lines }}"
-      when: checkmk_server_verify_setup | bool and ansible_os_family == "Debian"
-=======
         msg: "{{ checkmk_server_verify_state.stderr_lines }} "
   when: checkmk_server_verify_setup | bool and ansible_os_family == "Debian"
->>>>>>> 6266caef
 
 - name: "Import Checkmk GPG Key."
   become: true
