--- conflicted
+++ resolved
@@ -6,15 +6,6 @@
 # actually provides value. That being said, this is a artificial limitation
 # and you are free to circumvent it at your own risk.
 checkmk_server_server_stable_os:
-<<<<<<< HEAD
-  - Debian-10
-  - Debian-11
-  - Debian-12
-  - Ubuntu-18
-  - Ubuntu-20
-  - Ubuntu-22
-=======
->>>>>>> e8cc33ae
   - AlmaLinux-8
   - AlmaLinux-9
   - CentOS-7
@@ -22,6 +13,7 @@
   - CentOS-9
   - Debian-10
   - Debian-11
+  - Debian-12
   - RedHat-7
   - RedHat-8
   - RedHat-9
