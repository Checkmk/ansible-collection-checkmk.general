--- conflicted
+++ resolved
@@ -25,11 +25,7 @@
   - Ubuntu-22
   - Ubuntu-24
 
-<<<<<<< HEAD
-checkmk_server_version: "2.3.0p24"
-=======
 checkmk_server_version: "2.3.0p26"
->>>>>>> 5cb182cf
 checkmk_server_edition: 'cre'
 checkmk_server_verify_setup: 'true'
 
