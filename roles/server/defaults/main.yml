--- conflicted
+++ resolved
@@ -24,11 +24,7 @@
   - Ubuntu-20
   - Ubuntu-22
 
-<<<<<<< HEAD
-checkmk_server_version: "2.2.0p22"
-=======
 checkmk_server_version: "2.2.0p23"
->>>>>>> 5b63d082
 checkmk_server_edition: cre
 checkmk_server_verify_setup: 'true'
 
