---
- name: Verify
  hosts: all
  gather_facts: false
  tasks:

    - name: "Test that absent site is absent."
      ansible.builtin.stat:
        path: /omd/sites/absent
      register: checkmk_server_site_absent_state

    - name: "Verify absent site is absent."
      ansible.builtin.assert:
        that: not checkmk_server_site_absent_state.stat.exists | bool

    - name: "Test that present site is present."
      ansible.builtin.stat:
        path: /omd/sites/present
      register: checkmk_server_site_present_state

    - name: "Verify present site is present."
      ansible.builtin.assert:
        that: checkmk_server_site_present_state.stat.exists | bool

    - name: "Test stopped site is stopped."  # noqa no-changed-when
      ansible.builtin.command: omd status stopped
      changed_when: false
      failed_when: (not checkmk_server_site_stopped_state.rc == 0) and (not checkmk_server_site_stopped_state.rc == 1)
      register: checkmk_server_site_stopped_state

    - name: "Verify stopped site is stopped."
      ansible.builtin.assert:
        that: checkmk_server_site_stopped_state.rc == 1

    - name: "Test started site is running."  # noqa no-changed-when
      ansible.builtin.command: omd status started
      register: checkmk_server_site_started_state
      changed_when: false
      failed_when: (not checkmk_server_site_started_state.rc == 0) and (not checkmk_server_site_started_state.rc == 1)

    - name: "Verify started site is running."
      ansible.builtin.assert:
        that: checkmk_server_site_started_state.rc == 0

    - name: "Test started site URL returns 200."
      ansible.builtin.uri:
        url: "{{ server_url }}/started/"
      register: checkmk_server_url_state

    - name: "Verify started site URL returns 200."
      ansible.builtin.assert:
        that: checkmk_server_url_state.status == 200

    - name: "Test if we can talk to the REST API by activating changes."
      checkmk.general.activation:
<<<<<<< HEAD
        server_url: "{{ checkmk_var_server_url }}"
        site: "{{ checkmk_site }}"
        automation_user: "{{ checkmk_var_automation_user }}"
        automation_secret: "{{ checkmk_var_automation_secret }}"
=======
        server_url: "{{ server_url }}"
        site: "started"
        automation_user: "{{ automation_user }}"
        automation_secret: "{{ automation_secret }}"
>>>>>>> c49e0db7
        force_foreign_changes: true
      register: checkmk_server_api_state

    - name: "Verify REST API call."
      ansible.builtin.assert:
        that: checkmk_server_api_state.msg == "422 - There are no changes to be activated."<|MERGE_RESOLUTION|>--- conflicted
+++ resolved
@@ -53,17 +53,10 @@
 
     - name: "Test if we can talk to the REST API by activating changes."
       checkmk.general.activation:
-<<<<<<< HEAD
         server_url: "{{ checkmk_var_server_url }}"
-        site: "{{ checkmk_site }}"
+        site: "started"
         automation_user: "{{ checkmk_var_automation_user }}"
         automation_secret: "{{ checkmk_var_automation_secret }}"
-=======
-        server_url: "{{ server_url }}"
-        site: "started"
-        automation_user: "{{ automation_user }}"
-        automation_secret: "{{ automation_secret }}"
->>>>>>> c49e0db7
         force_foreign_changes: true
       register: checkmk_server_api_state
 
