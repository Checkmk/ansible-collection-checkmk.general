--- conflicted
+++ resolved
@@ -1,19 +1,10 @@
 ---
 # General
-<<<<<<< HEAD
 checkmk_var_version: "2.0.0p39"
 checkmk_var_edition: "cre"
-checkmk_var_checkmk_site: "my_site"
 checkmk_var_server_url: "http://127.0.0.1/"
 checkmk_var_automation_user: "cmkadmin"
 checkmk_var_automation_secret: "d7589df1"
-=======
-checkmk_version: "2.0.0p39"
-checkmk_edition: "cre"
-server_url: "http://127.0.0.1/"
-automation_user: "cmkadmin"
-automation_secret: "d7589df1"
->>>>>>> c49e0db7
 
 # Server Role
 checkmk_server_edition: "{{ checkmk_var_edition }}"
@@ -28,13 +19,8 @@
 checkmk_server_allow_downgrades: 'true'
 
 checkmk_server_sites:
-<<<<<<< HEAD
-  - name: "{{ checkmk_var_checkmk_site }}"
+  - name: "started"
     version: "{{ checkmk_var_version }}"
-=======
-  - name: "started"
-    version: "{{ checkmk_version }}"
->>>>>>> c49e0db7
     state: started
     admin_pw: "{{ checkmk_var_automation_secret }}"
     update_conflict_resolution: install
