--- conflicted
+++ resolved
@@ -61,12 +61,8 @@
 
     checkmk_server_configure_firewall: 'true'
 
-<<<<<<< HEAD
-Configures that the firewall is enabled and the checkmk server ports are allowed. (Currently only supported for redhat)
-=======
 Automatically open the necessary ports on the Checkmk server for the
 web interface to be accessible.
->>>>>>> 5c9da59d
 
     checkmk_server_allow_downgrades: 'false'
 
@@ -79,23 +75,11 @@
         state: started
         admin_pw: test
 
-Automatically open the necessary ports on the Checkmk server for the
-web interface to be accessible.
-<<<<<<< HEAD
-=======
-
-    checkmk_server_backup_dir: /tmp
-
-A dictionary of sites, their version, admin password and state.
-If a higher version is specified for an existing site, a config update resolution method must first be given to update it.
-Valid choices include `install`, `keepold` and `abort`.
->>>>>>> 5c9da59d
-
-
 A dictionary of sites, their version, admin password and state.
 If a higher version is specified for an existing site, a config update resolution method must first be given to update it.
 Valid choices include `install`, `keepold` and `abort`.
 
+    checkmk_server_backup_dir: /tmp
 
 Directory to backup sites to when updating between versions.
 
