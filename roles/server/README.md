# checkmk.general.server

This role installs Checkmk on servers and manages sites.

## Requirements

The Checkmk Ansible Collection from which this role originates is needed to
use it, as modules shipped by this collection are used in the role.

It can be installed as easy as running:

    ansible-galaxy collection install checkmk.general

## Distribution Support

This roles includes explicit distribution support.
That means, that even if the role might run on other distributions,
we can only verify, that it works on the ones listed in `defaults/main.yml` in the variable `checkmk_server_server_stable_os`.

To elaborate: We do **not** guarantee, that this role will work on them.
But we do our best to stay as stable as possible on them. On top of that we have
automated tests, that continuously test this role against a subset of distributions.

To learn about the distributions used in automated tests, inspect the corresponding `molecule/*/molecule.yml`.

## Role Variables

    checkmk_server_version: "2.3.0p26"

The global Checkmk version. This is used for installing Checkmk.
To manage sites and their version, see `checkmk_server_sites`.

    checkmk_server_edition: 'cre'

The edition you want to use. Valid values are `cre`, `cfe`, `cee`, `cce` and `cme`.

- `cre`: Raw Edition, fully open source.
- `cfe`: Free Edition, enterprise features, but limited hosts. **Only available until Checkmk 2.1!** For Checkmk 2.2, see `cce`.
- `cee`: Enterprise Edition, full enterprise features.
- `cce`: Cloud Edition, for cloud natives. Includes all enterprise features, and a free tier for a limited number of services.
- `cme`: Managed Edition, for service providers.

For details about the editions see: https://checkmk.com/product/editions

Note, that you need credentials, to download the following editions: `cee` and `cme`.
See below variables, to set those.

    checkmk_server_download_user: []
    checkmk_server_download_pass: []

Your credentials to the Checkmk customer portal.

    checkmk_server_verify_setup: 'true'

Cryptographically verify the downloaded Checkmk setup file.

    checkmk_server_epel_gpg_check: 'true'

Cryptographically verify the downloaded epel-release package on RHEL 8.

    checkmk_server_cleanup: 'false'

Uninstall unused Checkmk versions on the server.

    checkmk_server_configure_firewall: 'true'

Automatically open the necessary ports on the Checkmk server for the
web interface to be accessible.

    checkmk_server_allow_downgrades: 'false'

Whether to allow downgrading a site's version.
Note: this is not a recommended procedure, and will not be supported for enterprise customers.

    checkmk_server_sites:
      - name: 'mysite'
        version: "{{ checkmk_server_version }}"
        update_conflict_resolution: 'abort'
        state: 'started'
        admin_pw: 'mypass'
        omd_auto_restart: 'false'
        omd_config:
          - var: AUTOSTART
            value: 'on'
        mkp_packages:
          - name: 'mypackage'
            version: 1.0
            src: 'path'
            url: 'download'
            checksum: 'md5:download checksum'
            installed: true
            enabled: true

A dictionary of sites, containing the desired version, admin password and state.
<<<<<<< HEAD
MKP packages can be listed to be installed on the specific central site. Remote sites will replicate mkp packages upon activating. A source can be set on the ansible controller. Alternatively a url can be specified to download the mkp package from.
=======
Extension packages can be listed to be installed on the specific central site. Remote sites will get extension packages replicated upon activating. A source path can be set on the Ansible controller. Alternatively a URL can be specified to download the mkp package from directly. These options are mutually exclusive.
>>>>>>> 1db3b5c1
There are also advanced settings, which will be outlined below.

Valid values for `state` are:
- `started`: The site is started and enabled for autostart on system boot.
- `stopped`: The site is stopped and disabled for autostart on system boot.
- `enabled`: The site is stopped, but enabled for autostart on system boot.
- `disabled`: The site is stopped and disabled for autostart on system boot.
- `present`: The site is stopped and disabled for autostart on system boot.
- `absent`: The site is removed from the system entirely.

If a higher version is specified for an existing site, a config update resolution method must first be given to update it.
Valid choices include `install`, `keepold` and `abort`.

Site configuration can be passed with the `omd_config` keyword.
The format can be seen above, for a list of variables run `omd show`
on an existing site.
**Pay special attention to the `omd_auto_restart` variable!** As site configuration needs the site to be stopped, this needs to be handled. By default the variable is set to `false` to avoid unexpected restarting. However, no configuration will be performed if the site is started.

    checkmk_server_backup_on_update: 'true'

Whether to back up sites when updating between versions. Only disable this if you plan on taking manual backups.

    checkmk_server_backup_dir: '/tmp'

Directory to backup sites to when updating between versions.
Of course `/tmp/` is not a sane backup location, so change it!

    checkmk_server_no_log: 'true'

Whether to log sensitive information like passwords. Ansible output will be censored for enhanced security by default.
Set to `false` for easier troubleshooting. Be careful when changing this value in production, passwords may be leaked in operating system logs.

## Tags

Tasks are tagged with the following tags:
| Tag | Purpose |
| ---- | ------- |
| `download-package` | Download server package. |
| `install-package` | Install server package with package manager. |
| `install-prerequisites` | Install packages that are required for the role or server to work. |
| `download-gpg-key` | Download Checkmk GPG key for verifying the package. |
| `import-gpg-key` | Import the downloaded Checkmk GPG key for verifying the package. |
| `include-os-family-vars` | Include OS family specific variables. |
| `include-rhel-version-vars` | Include RHEL version specific variables. |
| `set-selinux-boolean` | Set necessary SELinux booleans for Checkmk to work on SELinux enabled systems. |
| `enable-repos` | Enable the required external repositories on RHEL based systems. Powertools on RHEL 7 and CentOS 8. CRB and EPEL on RHEL 8. |
| `checkmk_server_epel_gpg_check` | Download and use GPG key verification for EPEL repository. |
| `create-sites` | Create sites on the Checkmk server. |
| `update-sites` | Update sites on the Checkmk server. |
| `start-sites` | Start sites on the Checkmk server. |
| `stop-sites` | Stop sites on the Checkmk server. |
| `destroy-sites` | Destroy sites on the Checkmk server. |
| `set-site-admin-pw` | Set the cmkadmin password of a site. |
| `update-pause` | Pause with a warning when updating a site. |
| `cleanup` | Clean up old Checkmk versions. |

You can use Ansible to skip tasks, or only run certain tasks by using these tags. By default, all tasks are run when no tags are specified.

## Dependencies

None.

## Example Playbook

    - hosts: all
      roles:
         - checkmk.general.server

## Contributing

See [CONTRIBUTING](../../CONTRIBUTING).

## Disclaimer

This role is provided AS IS and we can and will not guarantee that the role works
as intended, nor can we be accountable for any damage or misconfiguration done
by this role. Study the role thoroughly before using it.

## License

See [LICENSE](../../LICENSE).

## Author Information

Robin Gierse (@robin-checkmk)<|MERGE_RESOLUTION|>--- conflicted
+++ resolved
@@ -92,11 +92,7 @@
             enabled: true
 
 A dictionary of sites, containing the desired version, admin password and state.
-<<<<<<< HEAD
-MKP packages can be listed to be installed on the specific central site. Remote sites will replicate mkp packages upon activating. A source can be set on the ansible controller. Alternatively a url can be specified to download the mkp package from.
-=======
 Extension packages can be listed to be installed on the specific central site. Remote sites will get extension packages replicated upon activating. A source path can be set on the Ansible controller. Alternatively a URL can be specified to download the mkp package from directly. These options are mutually exclusive.
->>>>>>> 1db3b5c1
 There are also advanced settings, which will be outlined below.
 
 Valid values for `state` are:
