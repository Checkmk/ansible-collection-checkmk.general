--- conflicted
+++ resolved
@@ -36,7 +36,6 @@
   end
 
     # Ubuntu
-<<<<<<< HEAD
     config.vm.define "ansible-collection", primary: true do |srv|
       srv.vm.box = "ubuntu/focal64"
       srv.vm.network "private_network", ip: "192.168.56.42"
@@ -61,61 +60,6 @@
       omd status -b beta || omd start beta
       SCRIPT
       srv.vm.provision "shell", inline: $script
-=======
-    config.vm.define "ansibuntu", primary: true do |srv|
-        srv.vm.box = "ubuntu/focal64"
-        srv.vm.network "private_network", ip: "192.168.56.61"
-        srv.ssh.insert_key = false
-        srv.vm.provider "virtualbox" do |v|
-            v.name = 'ansibuntu'
-            v.memory = 1024
-            v.cpus = 2
-        end
-        srv.vm.provision "shell",
-            inline: "apt-get -y update --quiet && apt-get -y install vim htop curl wget git"
-    end
-
-    # Debian
-    config.vm.define "debsible", primary: true do |srv|
-        srv.vm.box = "debian/bullseye64"
-        srv.vm.network "private_network", ip: "192.168.56.62"
-        srv.ssh.insert_key = false
-        srv.vm.provider "virtualbox" do |v|
-            v.name = 'debsible'
-            v.memory = 1024
-            v.cpus = 2
-        end
-        srv.vm.provision "shell",
-            inline: "apt-get -y update --quiet && apt-get -y install vim htop curl wget git"
-    end
-
-    # CentOS Stream
-    config.vm.define "anstream", primary: true do |srv|
-        srv.vm.box = "centos/stream8"
-        srv.vm.network "private_network", ip: "192.168.56.63"
-        srv.ssh.insert_key = false
-        srv.vm.provider "virtualbox" do |v|
-            v.name = 'anstream'
-            v.memory = 1024
-            v.cpus = 2
-        end
-        srv.vm.provision "shell",
-            inline: "dnf --quiet check-update ; dnf -y install vim curl wget git"
-    end
-
-    # openSUSE Tumbleweed
-    config.vm.define "ansuse", primary: true do |srv|
-        srv.vm.box = "opensuse/Tumbleweed.x86_64"
-        srv.vm.network "private_network", ip: "192.168.56.64"
-        srv.ssh.insert_key = false
-        srv.vm.provider "virtualbox" do |v|
-            v.name = 'ansuse'
-            v.memory = 1024
-            v.cpus = 2
-        end
-        srv.vm.provision "shell",
-            inline: "zypper --quiet patch-check"
->>>>>>> 2b707f85
     end
 
     # Ubuntu
