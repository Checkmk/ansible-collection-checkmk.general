--- conflicted
+++ resolved
@@ -142,8 +142,6 @@
       delegate_to: localhost
       run_once: 'true'
 
-<<<<<<< HEAD
-=======
     - name: "Delete service groups."
       service_group:
         server_url: "{{ server_url }}"
@@ -156,7 +154,6 @@
       run_once: true
       loop: "{{ checkmk_service_groups_create }}"
 
->>>>>>> 3cdc04e1
     - name: "Delete contact groups."
       contact_group:
         server_url: "{{ server_url }}"
