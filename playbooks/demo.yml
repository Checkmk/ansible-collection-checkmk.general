---
- name: "Test all modules."
  hosts: test
  gather_facts: 'no'
  vars_files:
    - ./vars/config.yml
  tasks:
    - name: "Activate changes on site - Showcase no changes."
      activation:
        server_url: "{{ server_url }}"
        site: "{{ site }}"
        automation_user: "{{ automation_user }}"
        automation_secret: "{{ automation_secret }}"
        force_foreign_changes: 'true'
        sites:
          - "{{ site }}"
      delegate_to: localhost
      run_once: 'true'

    - name: "Create folder."
      folder:
        server_url: "{{ server_url }}"
        site: "{{ site }}"
        automation_user: "{{ automation_user }}"
        automation_secret: "{{ automation_secret }}"
        path: "{{ item.path }}"
        title: "{{ item.title }}"
        state: "present"
      delegate_to: localhost
      run_once: 'yes'
      loop: "{{ checkmk_folders }}"

    - name: "Create host."
      host:
        server_url: "{{ server_url }}"
        site: "{{ site }}"
        automation_user: "{{ automation_user }}"
        automation_secret: "{{ automation_secret }}"
        host_name: "{{ inventory_hostname }}"
        folder: "{{ checkmk_folder_path }}"
        attributes:
          site: "{{ site }}"
          ipaddress: 127.0.0.1
        state: "present"
      delegate_to: localhost

    - name: "Discover services on host."
      discovery:
        server_url: "{{ server_url }}"
        site: "{{ site }}"
        automation_user: "{{ automation_user }}"
        automation_secret: "{{ automation_secret }}"
        host_name: "{{ inventory_hostname }}"
        state: "fix_all"
      delegate_to: localhost

    - name: "Create service groups."
      service_group:
        server_url: "{{ server_url }}"
        site: "{{ site }}"
        automation_user: "{{ automation_user }}"
        automation_secret: "{{ automation_secret }}"
        name: "{{ item.name }}"
        title: "{{ item.title | default(item.name) }}"
        state: "present"
      delegate_to: localhost
      run_once: true
      loop: "{{ checkmk_service_groups_create }}"

    - name: "Pause to review first set of changes."
      ansible.builtin.pause:
        prompt: |
          "Feel free to review the changes in your Checkmk site: {{ site }}."
          "Press <Enter> to continue."

    - name: "Activate changes on site - Showcase creation of hosts and folders."
      activation:
        server_url: "{{ server_url }}"
        site: "{{ site }}"
        automation_user: "{{ automation_user }}"
        automation_secret: "{{ automation_secret }}"
        force_foreign_changes: 'true'
        sites:
          - "{{ site }}"
      delegate_to: localhost
      run_once: 'true'

    - name: "Change host attributes."
      host:
        server_url: "{{ server_url }}"
        site: "{{ site }}"
        automation_user: "{{ automation_user }}"
        automation_secret: "{{ automation_secret }}"
        host_name: "{{ inventory_hostname }}"
        folder: "{{ checkmk_folder_path }}"
        attributes:
          site: "{{ site }}"
          alias: "Important Server"
          ipaddress: 127.0.0.2
        state: "present"
      delegate_to: localhost

    - name: "Move host to another folder."
      host:
        server_url: "{{ server_url }}"
        site: "{{ site }}"
        automation_user: "{{ automation_user }}"
        automation_secret: "{{ automation_secret }}"
        host_name: "{{ inventory_hostname }}"
        folder: "/bar"
        state: "present"
      delegate_to: localhost

    - name: "Create contact groups."
      contact_group:
        server_url: "{{ server_url }}"
        site: "{{ site }}"
        automation_user: "{{ automation_user }}"
        automation_secret: "{{ automation_secret }}"
        name: "{{ item.name }}"
        title: "{{ item.title | default(item.name) }}"
        state: "present"
      delegate_to: localhost
      run_once: true
      loop: "{{ checkmk_contact_groups_create }}"

    - name: "Pause to review second set of changes."
      ansible.builtin.pause:
        prompt: |
          "Feel free to review the changes in your Checkmk site: {{ site }}."
          "Press <Enter> to continue."

    - name: "Activate changes on site - Showcase changes to existing objects."
      activation:
        server_url: "{{ server_url }}"
        site: "{{ site }}"
        automation_user: "{{ automation_user }}"
        automation_secret: "{{ automation_secret }}"
        force_foreign_changes: 'true'
        sites:
          - "{{ site }}"
      delegate_to: localhost
      run_once: 'true'

<<<<<<< HEAD
    - name: "Delete service groups."
      service_group:
=======
    - name: "Delete contact groups."
      contact_group:
>>>>>>> e4c553de
        server_url: "{{ server_url }}"
        site: "{{ site }}"
        automation_user: "{{ automation_user }}"
        automation_secret: "{{ automation_secret }}"
        name: "{{ item.name }}"
        state: "absent"
      delegate_to: localhost
      run_once: true
<<<<<<< HEAD
      loop: "{{ checkmk_service_groups_create }}"
=======
      loop: "{{ checkmk_contact_groups_create }}"
>>>>>>> e4c553de

    - name: "Delete Host."
      host:
        server_url: "{{ server_url }}"
        site: "{{ site }}"
        automation_user: "{{ automation_user }}"
        automation_secret: "{{ automation_secret }}"
        host_name: "{{ inventory_hostname }}"
        folder: "{{ checkmk_folder_path }}"
        state: "absent"
      delegate_to: localhost

    - name: "Delete folders."
      folder:
        server_url: "{{ server_url }}"
        site: "{{ site }}"
        automation_user: "{{ automation_user }}"
        automation_secret: "{{ automation_secret }}"
        path: "{{ item.path }}"
        title: "{{ item.title }}"
        state: "absent"
      register: testout
      delegate_to: localhost
      run_once: 'yes'
      loop: "{{ checkmk_folders }}"

    - name: "Activate changes on site - Showcase host and folders were deleted"
      activation:
        server_url: "{{ server_url }}"
        site: "{{ site }}"
        automation_user: "{{ automation_user }}"
        automation_secret: "{{ automation_secret }}"
        force_foreign_changes: 'true'
        sites:
          - "{{ site }}"
      delegate_to: localhost
      run_once: 'true'<|MERGE_RESOLUTION|>--- conflicted
+++ resolved
@@ -142,26 +142,29 @@
       delegate_to: localhost
       run_once: 'true'
 
-<<<<<<< HEAD
     - name: "Delete service groups."
       service_group:
-=======
+        server_url: "{{ server_url }}"
+        site: "{{ site }}"
+        automation_user: "{{ automation_user }}"
+        automation_secret: "{{ automation_secret }}"
+        name: "{{ item.name }}"
+        state: "absent"
+      delegate_to: localhost
+      run_once: true
+      loop: "{{ checkmk_service_groups_create }}"
+
     - name: "Delete contact groups."
       contact_group:
->>>>>>> e4c553de
-        server_url: "{{ server_url }}"
-        site: "{{ site }}"
-        automation_user: "{{ automation_user }}"
-        automation_secret: "{{ automation_secret }}"
-        name: "{{ item.name }}"
-        state: "absent"
-      delegate_to: localhost
-      run_once: true
-<<<<<<< HEAD
-      loop: "{{ checkmk_service_groups_create }}"
-=======
+        server_url: "{{ server_url }}"
+        site: "{{ site }}"
+        automation_user: "{{ automation_user }}"
+        automation_secret: "{{ automation_secret }}"
+        name: "{{ item.name }}"
+        state: "absent"
+      delegate_to: localhost
+      run_once: true
       loop: "{{ checkmk_contact_groups_create }}"
->>>>>>> e4c553de
 
     - name: "Delete Host."
       host:
