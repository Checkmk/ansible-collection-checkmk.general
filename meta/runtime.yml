requires_ansible: '>=2.11.1'

action_groups:
  checkmk:
    - activation
    - discovery
    - folder
    - host
    - downtime
    - rule
    - tag_group
    - host_group
<<<<<<< HEAD
    - service_group
=======
    - contact_group
>>>>>>> 58ec1162

# plugin_routing:
#   modules:
#     foo:
#       deprecation:
#         removal_date: 2022-06-01
#         warning_text: >-
#           foo was removed in Ansible 2.9.
#           Please update your tasks.<|MERGE_RESOLUTION|>--- conflicted
+++ resolved
@@ -10,11 +10,8 @@
     - rule
     - tag_group
     - host_group
-<<<<<<< HEAD
     - service_group
-=======
     - contact_group
->>>>>>> 58ec1162
 
 # plugin_routing:
 #   modules:
