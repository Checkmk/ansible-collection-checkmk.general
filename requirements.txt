<<<<<<< HEAD
ansible >= 6.7.0
antsibull-changelog >= 0.16.0
antsibull-docs >= 1.5.0
ansible-lint >= 6.0.0
jinja2 >= 3.0.0
molecule >= 4.0.4
molecule-plugins[docker] >= 23.0.0
yamllint >=1.0.0
pywinrm>=0.3.0
=======
ansible
antsibull-changelog
antsibull-docs
ansible-lint
jinja2
molecule >= 5.0.1
molecule-plugins[docker]
yamllint
>>>>>>> 09a8a098
<|MERGE_RESOLUTION|>--- conflicted
+++ resolved
@@ -1,14 +1,3 @@
-<<<<<<< HEAD
-ansible >= 6.7.0
-antsibull-changelog >= 0.16.0
-antsibull-docs >= 1.5.0
-ansible-lint >= 6.0.0
-jinja2 >= 3.0.0
-molecule >= 4.0.4
-molecule-plugins[docker] >= 23.0.0
-yamllint >=1.0.0
-pywinrm>=0.3.0
-=======
 ansible
 antsibull-changelog
 antsibull-docs
@@ -17,4 +6,4 @@
 molecule >= 5.0.1
 molecule-plugins[docker]
 yamllint
->>>>>>> 09a8a098
+pywinrm